#![warn(
    unused_extern_crates,
    missing_debug_implementations,
    missing_copy_implementations,
    rust_2018_idioms,
    clippy::cast_possible_truncation,
    clippy::cast_sign_loss,
    clippy::fallible_impl_from,
    clippy::cast_precision_loss,
    clippy::cast_possible_wrap,
    clippy::dbg_macro
)]
#![cfg_attr(not(test), warn(clippy::unwrap_used))]
#![forbid(unsafe_code)]
#![allow(non_snake_case)]

#[macro_use]
mod utils {

    macro_rules! impl_try_from_parent_enum {
        ($type:ident, $parent:ident) => {
            impl TryFrom<$parent> for $type {
                type Error = anyhow::Error;
                fn try_from(from: $parent) -> Result<Self> {
                    if let $parent::$type(inner) = from {
                        Ok(inner)
                    } else {
                        Err(anyhow::anyhow!(
                            "Failed to convert parent state to child state"
                        ))
                    }
                }
            }
        };
    }

    macro_rules! impl_from_child_enum {
        ($type:ident, $parent:ident) => {
            impl From<$type> for $parent {
                fn from(from: $type) -> Self {
                    $parent::$type(from)
                }
            }
        };
    }
}

pub mod alice;
pub mod bitcoin;
pub mod bob;
pub mod monero;
<<<<<<< HEAD
pub mod serde;
pub mod transport;

use async_trait::async_trait;
use ecdsa_fun::{adaptor::Adaptor, nonce::Deterministic};
use futures::{
    future::{select, Either},
    Future, FutureExt,
};
use genawaiter::sync::{Gen, GenBoxed};
use sha2::Sha256;
use std::{sync::Arc, time::Duration};
use tokio::time::timeout;
use tracing::error;

// TODO: Replace this with something configurable, such as an function argument.
/// Time that Bob has to publish the Bitcoin lock transaction before both
/// parties will abort, in seconds.
const SECS_TO_ACT_BOB: u64 = 60;

#[allow(clippy::large_enum_variant)]
#[derive(Debug)]
pub enum BobAction {
    LockBitcoin(bitcoin::TxLock),
    SendBitcoinRedeemEncsig(bitcoin::EncryptedSignature),
    CreateMoneroWalletForOutput {
        spend_key: monero::PrivateKey,
        view_key: monero::PrivateViewKey,
    },
    CancelBitcoin(bitcoin::Transaction),
    RefundBitcoin(bitcoin::Transaction),
}

// TODO: This could be moved to the monero module
#[async_trait]
pub trait ReceiveTransferProof {
    async fn receive_transfer_proof(&mut self) -> monero::TransferProof;
}

#[async_trait]
pub trait BlockHeight {
    async fn block_height(&self) -> u32;
}

#[async_trait]
pub trait TransactionBlockHeight {
    async fn transaction_block_height(&self, txid: bitcoin::Txid) -> u32;
}

/// Perform the on-chain protocol to swap monero and bitcoin as Bob.
///
/// This is called post handshake, after all the keys, addresses and most of the
/// signatures have been exchanged.
pub fn action_generator_bob<N, M, B>(
    mut network: N,
    monero_client: Arc<M>,
    bitcoin_client: Arc<B>,
    // TODO: Replace this with a new, slimmer struct?
    bob::State2 {
        A,
        b,
        s_b,
        S_a_monero,
        S_a_bitcoin,
        v,
        xmr,
        refund_timelock,
        redeem_address,
        refund_address,
        tx_lock,
        tx_cancel_sig_a,
        tx_refund_encsig,
        ..
    }: bob::State2,
) -> GenBoxed<BobAction, (), ()>
where
    N: ReceiveTransferProof + Send + Sync + 'static,
    M: monero::WatchForTransfer + Send + Sync + 'static,
    B: BlockHeight
        + TransactionBlockHeight
        + bitcoin::WatchForRawTransaction
        + Send
        + Sync
        + 'static,
{
    #[derive(Debug)]
    enum SwapFailed {
        BeforeBtcLock,
        AfterBtcLock(Reason),
        AfterBtcRedeem(Reason),
    }

    /// Reason why the swap has failed.
    #[derive(Debug)]
    enum Reason {
        /// The refund timelock has been reached.
        BtcExpired,
        /// Alice did not lock up enough monero in the shared output.
        InsufficientXmr(monero::InsufficientFunds),
        /// Could not find Bob's signature on the redeem transaction witness
        /// stack.
        BtcRedeemSignature,
        /// Could not recover secret `s_a` from Bob's redeem transaction
        /// signature.
        SecretRecovery,
    }

    async fn poll_until(condition_future: impl Future<Output = bool> + Clone) {
        loop {
            if condition_future.clone().await {
                return;
            }

            tokio::time::delay_for(std::time::Duration::from_secs(1)).await;
        }
    }

    async fn bitcoin_block_height_is_gte<B>(bitcoin_client: &B, n_blocks: u32) -> bool
    where
        B: BlockHeight,
    {
        bitcoin_client.block_height().await >= n_blocks
    }

    Gen::new_boxed(|co| async move {
        let swap_result: Result<(), SwapFailed> = async {
            co.yield_(BobAction::LockBitcoin(tx_lock.clone())).await;

            timeout(
                Duration::from_secs(SECS_TO_ACT_BOB),
                bitcoin_client.watch_for_raw_transaction(tx_lock.txid()),
            )
            .await
            .map(|tx| tx.txid())
            .map_err(|_| SwapFailed::BeforeBtcLock)?;

            let tx_lock_height = bitcoin_client
                .transaction_block_height(tx_lock.txid())
                .await;
            let btc_has_expired = bitcoin_block_height_is_gte(
                bitcoin_client.as_ref(),
                tx_lock_height + refund_timelock,
            )
            .shared();
            let poll_until_btc_has_expired = poll_until(btc_has_expired).shared();
            futures::pin_mut!(poll_until_btc_has_expired);

            let transfer_proof = match select(
                network.receive_transfer_proof(),
                poll_until_btc_has_expired.clone(),
            )
            .await
            {
                Either::Left((proof, _)) => proof,
                Either::Right(_) => return Err(SwapFailed::AfterBtcLock(Reason::BtcExpired)),
            };

            let S_b_monero = monero::PublicKey::from_private_key(&monero::PrivateKey::from_scalar(
                s_b.into_ed25519(),
            ));
            let S = S_a_monero + S_b_monero;

            match select(
                monero_client.watch_for_transfer(
                    S,
                    v.public(),
                    transfer_proof,
                    xmr,
                    monero::MIN_CONFIRMATIONS,
                ),
                poll_until_btc_has_expired.clone(),
            )
            .await
            {
                Either::Left((Err(e), _)) => {
                    return Err(SwapFailed::AfterBtcLock(Reason::InsufficientXmr(e)))
                }
                Either::Right(_) => return Err(SwapFailed::AfterBtcLock(Reason::BtcExpired)),
                _ => {}
            }

            let tx_redeem = bitcoin::TxRedeem::new(&tx_lock, &redeem_address);
            let tx_redeem_encsig = b.encsign(S_a_bitcoin.clone(), tx_redeem.digest());

            co.yield_(BobAction::SendBitcoinRedeemEncsig(tx_redeem_encsig.clone()))
                .await;

            let tx_redeem_published = match select(
                bitcoin_client.watch_for_raw_transaction(tx_redeem.txid()),
                poll_until_btc_has_expired,
            )
            .await
            {
                Either::Left((tx, _)) => tx,
                Either::Right(_) => return Err(SwapFailed::AfterBtcLock(Reason::BtcExpired)),
            };

            let tx_redeem_sig = tx_redeem
                .extract_signature_by_key(tx_redeem_published, b.public())
                .map_err(|_| SwapFailed::AfterBtcRedeem(Reason::BtcRedeemSignature))?;
            let s_a = bitcoin::recover(S_a_bitcoin, tx_redeem_sig, tx_redeem_encsig)
                .map_err(|_| SwapFailed::AfterBtcRedeem(Reason::SecretRecovery))?;
            let s_a = monero::PrivateKey::from_scalar(monero::Scalar::from_bytes_mod_order(
                s_a.to_bytes(),
            ));

            let s_b = monero::PrivateKey {
                scalar: s_b.into_ed25519(),
            };

            co.yield_(BobAction::CreateMoneroWalletForOutput {
                spend_key: s_a + s_b,
                view_key: v,
            })
            .await;

            Ok(())
        }
        .await;

        if let Err(err @ SwapFailed::AfterBtcLock(_)) = swap_result {
            error!("Swap failed, reason: {:?}", err);

            let tx_cancel =
                bitcoin::TxCancel::new(&tx_lock, refund_timelock, A.clone(), b.public());
            let tx_cancel_txid = tx_cancel.txid();
            let signed_tx_cancel = {
                let sig_a = tx_cancel_sig_a.clone();
                let sig_b = b.sign(tx_cancel.digest());

                tx_cancel
                    .clone()
                    .add_signatures(&tx_lock, (A.clone(), sig_a), (b.public(), sig_b))
                    .expect("sig_{a,b} to be valid signatures for tx_cancel")
            };

            co.yield_(BobAction::CancelBitcoin(signed_tx_cancel)).await;

            let _ = bitcoin_client
                .watch_for_raw_transaction(tx_cancel_txid)
                .await;

            let tx_refund = bitcoin::TxRefund::new(&tx_cancel, &refund_address);
            let tx_refund_txid = tx_refund.txid();
            let signed_tx_refund = {
                let adaptor = Adaptor::<Sha256, Deterministic<Sha256>>::default();

                let sig_a =
                    adaptor.decrypt_signature(&s_b.into_secp256k1(), tx_refund_encsig.clone());
                let sig_b = b.sign(tx_refund.digest());

                tx_refund
                    .add_signatures(&tx_cancel, (A.clone(), sig_a), (b.public(), sig_b))
                    .expect("sig_{a,b} to be valid signatures for tx_refund")
            };

            co.yield_(BobAction::RefundBitcoin(signed_tx_refund)).await;

            let _ = bitcoin_client
                .watch_for_raw_transaction(tx_refund_txid)
                .await;
        }
    })
}

#[derive(Debug)]
pub enum AliceAction {
    // This action also includes proving to Bob that this has happened, given that our current
    // protocol requires a transfer proof to verify that the coins have been locked on Monero
    LockXmr {
        amount: monero::Amount,
        public_spend_key: monero::PublicKey,
        public_view_key: monero::PublicViewKey,
    },
    RedeemBtc(bitcoin::Transaction),
    CreateMoneroWalletForOutput {
        spend_key: monero::PrivateKey,
        view_key: monero::PrivateViewKey,
    },
    CancelBtc(bitcoin::Transaction),
    PunishBtc(bitcoin::Transaction),
}

// TODO: This could be moved to the bitcoin module
#[async_trait]
pub trait ReceiveBitcoinRedeemEncsig {
    async fn receive_bitcoin_redeem_encsig(&mut self) -> bitcoin::EncryptedSignature;
}

/// Perform the on-chain protocol to swap monero and bitcoin as Alice.
///
/// This is called post handshake, after all the keys, addresses and most of the
/// signatures have been exchanged.
pub fn action_generator_alice<N, B>(
    mut network: N,
    bitcoin_client: Arc<B>,
    // TODO: Replace this with a new, slimmer struct?
    alice::State3 {
        a,
        B,
        s_a,
        S_b_monero,
        S_b_bitcoin,
        v,
        xmr,
        refund_timelock,
        punish_timelock,
        refund_address,
        redeem_address,
        punish_address,
        tx_lock,
        tx_punish_sig_bob,
        tx_cancel_sig_bob,
        ..
    }: alice::State3,
) -> GenBoxed<AliceAction, (), ()>
where
    N: ReceiveBitcoinRedeemEncsig + Send + Sync + 'static,
    B: BlockHeight
        + TransactionBlockHeight
        + bitcoin::WatchForRawTransaction
        + Send
        + Sync
        + 'static,
{
    #[derive(Debug)]
    enum SwapFailed {
        BeforeBtcLock,
        AfterXmrLock(Reason),
    }

    /// Reason why the swap has failed.
    #[derive(Debug)]
    enum Reason {
        /// The refund timelock has been reached.
        BtcExpired,
    }

    enum RefundFailed {
        BtcPunishable {
            tx_cancel_was_published: bool,
        },
        /// Could not find Alice's signature on the refund transaction witness
        /// stack.
        BtcRefundSignature,
        /// Could not recover secret `s_b` from Alice's refund transaction
        /// signature.
        SecretRecovery,
    }

    async fn poll_until(condition_future: impl Future<Output = bool> + Clone) {
        loop {
            if condition_future.clone().await {
                return;
            }

            tokio::time::delay_for(std::time::Duration::from_secs(1)).await;
        }
    }

    async fn bitcoin_block_height_is_gte<B>(bitcoin_client: &B, n_blocks: u32) -> bool
    where
        B: BlockHeight,
    {
        bitcoin_client.block_height().await >= n_blocks
    }

    Gen::new_boxed(|co| async move {
        let swap_result: Result<(), SwapFailed> = async {
            timeout(
                Duration::from_secs(SECS_TO_ACT_BOB),
                bitcoin_client.watch_for_raw_transaction(tx_lock.txid()),
            )
            .await
            .map_err(|_| SwapFailed::BeforeBtcLock)?;

            let tx_lock_height = bitcoin_client
                .transaction_block_height(tx_lock.txid())
                .await;
            let btc_has_expired = bitcoin_block_height_is_gte(
                bitcoin_client.as_ref(),
                tx_lock_height + refund_timelock,
            )
            .shared();
            let poll_until_btc_has_expired = poll_until(btc_has_expired).shared();
            futures::pin_mut!(poll_until_btc_has_expired);

            let S_a = monero::PublicKey::from_private_key(&monero::PrivateKey {
                scalar: s_a.into_ed25519(),
            });

            co.yield_(AliceAction::LockXmr {
                amount: xmr,
                public_spend_key: S_a + S_b_monero,
                public_view_key: v.public(),
            })
            .await;

            // TODO: Watch for LockXmr using watch-only wallet. Doing so will prevent Alice
            // from cancelling/refunding unnecessarily.

            let tx_redeem_encsig = match select(
                network.receive_bitcoin_redeem_encsig(),
                poll_until_btc_has_expired.clone(),
            )
            .await
            {
                Either::Left((encsig, _)) => encsig,
                Either::Right(_) => return Err(SwapFailed::AfterXmrLock(Reason::BtcExpired)),
            };

            let (signed_tx_redeem, tx_redeem_txid) = {
                let adaptor = Adaptor::<Sha256, Deterministic<Sha256>>::default();

                let tx_redeem = bitcoin::TxRedeem::new(&tx_lock, &redeem_address);

                let sig_a = a.sign(tx_redeem.digest());
                let sig_b =
                    adaptor.decrypt_signature(&s_a.into_secp256k1(), tx_redeem_encsig.clone());

                let tx = tx_redeem
                    .add_signatures(&tx_lock, (a.public(), sig_a), (B.clone(), sig_b))
                    .expect("sig_{a,b} to be valid signatures for tx_redeem");
                let txid = tx.txid();

                (tx, txid)
            };

            co.yield_(AliceAction::RedeemBtc(signed_tx_redeem)).await;

            match select(
                bitcoin_client.watch_for_raw_transaction(tx_redeem_txid),
                poll_until_btc_has_expired,
            )
            .await
            {
                Either::Left(_) => {}
                Either::Right(_) => return Err(SwapFailed::AfterXmrLock(Reason::BtcExpired)),
            };

            Ok(())
        }
        .await;

        if let Err(SwapFailed::AfterXmrLock(Reason::BtcExpired)) = swap_result {
            let refund_result: Result<(), RefundFailed> = async {
                let bob_can_be_punished =
                    bitcoin_block_height_is_gte(bitcoin_client.as_ref(), punish_timelock).shared();
                let poll_until_bob_can_be_punished = poll_until(bob_can_be_punished).shared();
                futures::pin_mut!(poll_until_bob_can_be_punished);

                let tx_cancel =
                    bitcoin::TxCancel::new(&tx_lock, refund_timelock, a.public(), B.clone());
                match select(
                    bitcoin_client.watch_for_raw_transaction(tx_cancel.txid()),
                    poll_until_bob_can_be_punished.clone(),
                )
                .await
                {
                    Either::Left(_) => {}
                    Either::Right(_) => {
                        return Err(RefundFailed::BtcPunishable {
                            tx_cancel_was_published: false,
                        })
                    }
                };

                let tx_refund = bitcoin::TxRefund::new(&tx_cancel, &refund_address);
                let tx_refund_published = match select(
                    bitcoin_client.watch_for_raw_transaction(tx_refund.txid()),
                    poll_until_bob_can_be_punished,
                )
                .await
                {
                    Either::Left((tx, _)) => tx,
                    Either::Right(_) => {
                        return Err(RefundFailed::BtcPunishable {
                            tx_cancel_was_published: true,
                        })
                    }
                };

                let s_a = monero::PrivateKey {
                    scalar: s_a.into_ed25519(),
                };

                let tx_refund_sig = tx_refund
                    .extract_signature_by_key(tx_refund_published, B.clone())
                    .map_err(|_| RefundFailed::BtcRefundSignature)?;
                let tx_refund_encsig = a.encsign(S_b_bitcoin.clone(), tx_refund.digest());

                let s_b = bitcoin::recover(S_b_bitcoin, tx_refund_sig, tx_refund_encsig)
                    .map_err(|_| RefundFailed::SecretRecovery)?;
                let s_b = monero::PrivateKey::from_scalar(monero::Scalar::from_bytes_mod_order(
                    s_b.to_bytes(),
                ));

                co.yield_(AliceAction::CreateMoneroWalletForOutput {
                    spend_key: s_a + s_b,
                    view_key: v,
                })
                .await;

                Ok(())
            }
            .await;

            // LIMITATION: When approaching the punish scenario, Bob could theoretically
            // wake up in between Alice's publication of tx cancel and beat Alice's punish
            // transaction with his refund transaction. Alice would then need to carry on
            // with the refund on Monero. Doing so may be too verbose with the current,
            // linear approach. A different design may be required
            if let Err(RefundFailed::BtcPunishable {
                tx_cancel_was_published,
            }) = refund_result
            {
                let tx_cancel =
                    bitcoin::TxCancel::new(&tx_lock, refund_timelock, a.public(), B.clone());

                if !tx_cancel_was_published {
                    let tx_cancel_txid = tx_cancel.txid();
                    let signed_tx_cancel = {
                        let sig_a = a.sign(tx_cancel.digest());
                        let sig_b = tx_cancel_sig_bob;

                        tx_cancel
                            .clone()
                            .add_signatures(&tx_lock, (a.public(), sig_a), (B.clone(), sig_b))
                            .expect("sig_{a,b} to be valid signatures for tx_cancel")
                    };

                    co.yield_(AliceAction::CancelBtc(signed_tx_cancel)).await;

                    let _ = bitcoin_client
                        .watch_for_raw_transaction(tx_cancel_txid)
                        .await;
                }

                let tx_punish =
                    bitcoin::TxPunish::new(&tx_cancel, &punish_address, punish_timelock);
                let tx_punish_txid = tx_punish.txid();
                let signed_tx_punish = {
                    let sig_a = a.sign(tx_punish.digest());
                    let sig_b = tx_punish_sig_bob;

                    tx_punish
                        .add_signatures(&tx_cancel, (a.public(), sig_a), (B, sig_b))
                        .expect("sig_{a,b} to be valid signatures for tx_cancel")
                };

                co.yield_(AliceAction::PunishBtc(signed_tx_punish)).await;

                let _ = bitcoin_client
                    .watch_for_raw_transaction(tx_punish_txid)
                    .await;
            }
        }
    })
}
=======
#[cfg(feature = "tor")]
pub mod tor;
pub mod transport;
>>>>>>> 0ffd6ba9
<|MERGE_RESOLUTION|>--- conflicted
+++ resolved
@@ -49,8 +49,9 @@
 pub mod bitcoin;
 pub mod bob;
 pub mod monero;
-<<<<<<< HEAD
 pub mod serde;
+#[cfg(feature = "tor")]
+pub mod tor;
 pub mod transport;
 
 use async_trait::async_trait;
@@ -608,9 +609,4 @@
             }
         }
     })
-}
-=======
-#[cfg(feature = "tor")]
-pub mod tor;
-pub mod transport;
->>>>>>> 0ffd6ba9
+}